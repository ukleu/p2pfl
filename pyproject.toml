--- conflicted
+++ resolved
@@ -22,18 +22,17 @@
 torchmetrics = {version = "^1.3.1", optional = true}
 lightning = {version = "^2.4.0", optional = true}
 typer = "^0.12.3"
-<<<<<<< HEAD
-ray = {extras = ["default"], version = "^2.35.0"}
-=======
+ray = {extras = ["default"], version = "^2.35.0", optional = true}
 tensorflow = {version = "2.16.1", optional = true}
 keras = {version = "^3.5.0", optional = true}
 types-tensorflow = {version = "^2.17.0.20240820", optional = true}
 datasets = "2.15.0"
->>>>>>> 9aae5f7b
 
+pandas = "^2.2.3"
 [tool.poetry.extras]
 torch = ["torch", "torchvision", "torchmetrics", "lightning"]
 tensorflow = ["tensorflow", "keras", "types-tensorflow"]
+ray = ["ray"]
 
 [tool.poetry.group.dev.dependencies]
 pytest = "^8.0.0"

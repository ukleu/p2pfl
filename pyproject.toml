[tool.poetry]
name = "p2pfl"
version = "0.4.0"
description = "A p2p federated learning framework"
authors = ["Pedro Guijas <pguijas@gmail.com>"]
license = "GPL-3.0-only"
readme = "README.md"
homepage = "https://pguijas.github.io/p2pfl/"
repository = "https://github.com/pguijas/p2pfl"
documentation = "https://pguijas.github.io/p2pfl"
keywords = ["federated learning", "fl", "peer to peer", "p2p", "decentralized", "data privacy", "data security", "pytorch"]

[tool.poetry.dependencies]
python = "^3.10"
grpcio = "^1.62.0"
grpcio-tools = "^1.62.0"
matplotlib = "^3.8.3"
psutil = "^5.9.8"
numpy = ">=1.20,<2.0"
torch = {version = "^2.2.1", optional = true}
torchvision = {version = "^0.17.1", optional = true}
torchmetrics = {version = "^1.3.1", optional = true}
lightning = {version = "^2.4.0", optional = true}
typer = "^0.12.3"
<<<<<<< HEAD
tensorflow = {version = "2.17.1", optional = true}
=======
ray = {extras = ["default"], version = "^2.35.0", optional = true}
tensorflow = {version = "2.16.1", optional = true}
>>>>>>> d31c7c0b
keras = {version = "^3.5.0", optional = true}
types-tensorflow = {version = "^2.17.0.20240820", optional = true}
datasets = "2.15.0"
flax = "^0.10.0"

pandas = "^2.2.3"
[tool.poetry.extras]
torch = ["torch", "torchvision", "torchmetrics", "lightning"]
tensorflow = ["tensorflow", "keras", "types-tensorflow"]
ray = ["ray"]

[tool.poetry.group.dev.dependencies]
pytest = "^8.0.0"
pytest-cov = "^5.0.0"
ruff = "^0.5.1"
mypy = "^1.8.0"
mypy-protobuf = "^3.5.0"
types-protobuf = "^5.27.0.20240626"
types-requests = "^2.32.0.20240712"
ipykernel = "^6.29.5"

[tool.poetry.group.docs.dependencies]
Sphinx = "^7.2.6"
myst-parser = "^2.0.0"
furo = "^2024.1.29"
sphinx-autodoc-typehints = "^2.2.3"
sphinxcontrib-mermaid = "^0.9.2"

[build-system]
requires = ["poetry-core"]
build-backend = "poetry.core.masonry.api"

[tool.ruff]
line-length = 140
exclude = ["p2pfl/communication/protocols/grpc/proto", "docs"]

[tool.ruff.lint]
select = [
    # docstring
    "D",
    # pycodestyle
    "E",
    # Pyflakes
    "F",
    # Pycodestyle warnings
    "W",
    # pyupgrade
    "UP",
    # flake8-bugbear
    "B",
    # flake8-simplify
    "SIM",
    # isort
    "I",
    # comprehensions
    "C4"
]
fixable = ["E", "F", "W", "B", "SIM", "I", "C4"]
ignore = ["B027", "D203", "D212", "D406", "D407"]

# pyproject.toml
[tool.pytest.ini_options]
addopts = "-v --cov=p2pfl"

[tool.coverage.run]
relative_files = true

[tool.mypy]
exclude = "p2pfl/proto"
disallow_untyped_calls = true

[[tool.mypy.overrides]]
module = "grpc.*"
ignore_missing_imports = true

[[tool.mypy.overrides]]
module = "torchvision.*"
ignore_missing_imports = true

[tool.poetry.scripts]
p2pfl = "p2pfl.cli:app"<|MERGE_RESOLUTION|>--- conflicted
+++ resolved
@@ -22,12 +22,8 @@
 torchmetrics = {version = "^1.3.1", optional = true}
 lightning = {version = "^2.4.0", optional = true}
 typer = "^0.12.3"
-<<<<<<< HEAD
+ray = {extras = ["default"], version = "^2.35.0", optional = true}
 tensorflow = {version = "2.17.1", optional = true}
-=======
-ray = {extras = ["default"], version = "^2.35.0", optional = true}
-tensorflow = {version = "2.16.1", optional = true}
->>>>>>> d31c7c0b
 keras = {version = "^3.5.0", optional = true}
 types-tensorflow = {version = "^2.17.0.20240820", optional = true}
 datasets = "2.15.0"

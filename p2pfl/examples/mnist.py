#
# This file is part of the federated_learning_p2p (p2pfl) distribution
# (see https://github.com/pguijas/federated_learning_p2p).
# Copyright (c) 2022 Pedro Guijas Bravo.
#
# This program is free software: you can redistribute it and/or modify
# it under the terms of the GNU General Public License as published by
# the Free Software Foundation, version 3.
#
# This program is distributed in the hope that it will be useful, but
# WITHOUT ANY WARRANTY; without even the implied warranty of
# MERCHANTABILITY or FITNESS FOR A PARTICULAR PURPOSE. See the GNU
# General Public License for more details.
#
# You should have received a copy of the GNU General Public License
# along with this program. If not, see <http://www.gnu.org/licenses/>.
#

import argparse
import time

import matplotlib.pyplot as plt

from p2pfl.communication.grpc.grpc_communication_protocol import GrpcCommunicationProtocol
from p2pfl.communication.memory.memory_communication_protocol import InMemoryCommunicationProtocol
from p2pfl.learning.pytorch.mnist_examples.mnistfederated_dm import (
    MnistFederatedDM,
)
from p2pfl.learning.pytorch.mnist_examples.models.mlp import MLP
from p2pfl.management.logger import logger
from p2pfl.node import Node
from p2pfl.utils import (
    wait_4_results,
    wait_convergence,
    set_test_settings
)

<<<<<<< HEAD
"""
Example of a P2PFL MNIST experiment, using a MLP model and a MnistFederatedDM.
"""

=======
set_test_settings()
>>>>>>> 134df6a7

def __parse_args() -> argparse.Namespace:
    parser = argparse.ArgumentParser(description="P2PFL MNIST experiment using the Web Logger.")
    parser.add_argument("--nodes", type=int, help="The number of nodes.", default=2)
    parser.add_argument("--rounds", type=int, help="The number of rounds.", default=2)
    parser.add_argument("--epochs", type=int, help="The number of epochs.", default=2)
    parser.add_argument("--show_metrics", action="store_true", help="Show metrics.", default=True)
    parser.add_argument("--measure_time", action="store_true", help="Measure time.", default=False)
    parser.add_argument("--use_unix_socket", action="store_true", help="Use Unix socket.", default=False)
    parser.add_argument("--use_local_protocol", action="store_true", help="Use local protocol.", default=False)
    parser.add_argument("--token", type=str, help="The API token for the Web Logger.", default="")

    # check (cannot use the unix socket and the local protocol at the same time)
    args = parser.parse_args()

    if args.use_unix_socket and args.use_local_protocol:
        parser.error("Cannot use the unix socket and the local protocol at the same time.")

    return args


def mnist(
    n: int,
    r: int,
    e: int,
    show_metrics: bool = True,
    measure_time: bool = False,
    use_unix_socket: bool = False,
    use_local_protocol: bool = False,
) -> None:
    """
    P2PFL MNIST experiment.

    Args:
        n: The number of nodes.
        r: The number of rounds.
        e: The number of epochs.
        show_metrics: Show metrics.
        measure_time: Measure time.
        use_unix_socket: Use Unix socket.
        use_local_protocol: Use local protocol

    """
    if measure_time:
        start_time = time.time()

    # Node Creation
    nodes = []
    for i in range(n):
        if use_local_protocol:
            address = f"node-{i}"
        else:
            address = f"unix:///tmp/p2pfl-{i}.sock" if use_unix_socket else "127.0.0.1"

        node = Node(
            MLP(),
            MnistFederatedDM(sub_id=0, number_sub=20),  # sampling for increase speed
            protocol=InMemoryCommunicationProtocol if use_local_protocol else GrpcCommunicationProtocol,  # type: ignore
            address=address
        )
        node.start()
        nodes.append(node)

    # Node Connection
    for i in range(len(nodes) - 1):
        nodes[i + 1].connect(nodes[i].addr)
        time.sleep(0.1)
    wait_convergence(nodes, n - 1, only_direct=False)

    # Start Learning
    nodes[0].set_start_learning(rounds=r, epochs=e)

    # Wait and check
    wait_4_results(nodes)

    # Local Logs
    if show_metrics:
        local_logs = logger.get_local_logs()
        if local_logs != {}:
            logs_l = list(local_logs.items())[0][1]
            #  Plot experiment metrics
            for round_num, round_metrics in logs_l.items():
                for node_name, node_metrics in round_metrics.items():
                    for metric, values in node_metrics.items():
                        x, y = zip(*values)
                        plt.plot(x, y, label=metric)
                        # Add a red point to the last data point
                        plt.scatter(x[-1], y[-1], color="red")
                        plt.title(f"Round {round_num} - {node_name}")
                        plt.xlabel("Epoch")
                        plt.ylabel(metric)
                        plt.legend()
                        plt.show()

        # Global Logs
        global_logs = logger.get_global_logs()
        if global_logs != {}:
            logs_g = list(global_logs.items())[0][1]  # Accessing the nested dictionary directly
            # Plot experiment metrics
            for node_name, node_metrics in logs_g.items():
                for metric, values in node_metrics.items():
                    x, y = zip(*values)
                    plt.plot(x, y, label=metric)
                    # Add a red point to the last data point
                    plt.scatter(x[-1], y[-1], color="red")
                    plt.title(f"{node_name} - {metric}")
                    plt.xlabel("Epoch")
                    plt.ylabel(metric)
                    plt.legend()
                    plt.show()

    # Stop Nodes
    for node in nodes:
        node.stop()

    if measure_time:
        print("--- %s seconds ---" % (time.time() - start_time))


if __name__ == "__main__":
    # Parse args
    args = __parse_args()

    # Set logger
    if args.token != "":
        logger.connect_web("http://localhost:3000/api/v1", args.token)

    # Settings
    # set_test_settings()

    # Launch experiment
    mnist(
        args.nodes,
        args.rounds,
        args.epochs,
        show_metrics=args.show_metrics,
        measure_time=args.measure_time,
        use_unix_socket=args.use_unix_socket,
        use_local_protocol=args.use_local_protocol,
    )<|MERGE_RESOLUTION|>--- conflicted
+++ resolved
@@ -29,20 +29,12 @@
 from p2pfl.learning.pytorch.mnist_examples.models.mlp import MLP
 from p2pfl.management.logger import logger
 from p2pfl.node import Node
-from p2pfl.utils import (
-    wait_4_results,
-    wait_convergence,
-    set_test_settings
-)
+from p2pfl.utils import set_test_settings, wait_4_results, wait_convergence
 
-<<<<<<< HEAD
-"""
-Example of a P2PFL MNIST experiment, using a MLP model and a MnistFederatedDM.
-"""
+"""Example of a P2PFL MNIST experiment, using a MLP model and a MnistFederatedDM."""
 
-=======
 set_test_settings()
->>>>>>> 134df6a7
+
 
 def __parse_args() -> argparse.Namespace:
     parser = argparse.ArgumentParser(description="P2PFL MNIST experiment using the Web Logger.")
@@ -101,7 +93,7 @@
             MLP(),
             MnistFederatedDM(sub_id=0, number_sub=20),  # sampling for increase speed
             protocol=InMemoryCommunicationProtocol if use_local_protocol else GrpcCommunicationProtocol,  # type: ignore
-            address=address
+            address=address,
         )
         node.start()
         nodes.append(node)

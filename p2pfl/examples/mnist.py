#
# This file is part of the federated_learning_p2p (p2pfl) distribution
# (see https://github.com/pguijas/p2pfl).
# Copyright (c) 2022 Pedro Guijas Bravo.
#
# This program is free software: you can redistribute it and/or modify
# it under the terms of the GNU General Public License as published by
# the Free Software Foundation, version 3.
#
# This program is distributed in the hope that it will be useful, but
# WITHOUT ANY WARRANTY; without even the implied warranty of
# MERCHANTABILITY or FITNESS FOR A PARTICULAR PURPOSE. See the GNU
# General Public License for more details.
#
# You should have received a copy of the GNU General Public License
# along with this program. If not, see <http://www.gnu.org/licenses/>.
#

"""Example of a P2PFL MNIST experiment, using a MLP model and a MnistFederatedDM."""

# poetry run snakeviz _MainThread-0.pstat
# poetry run gprof2dot -f pstats Gossiper-10.pstat | dot -Tpng -o output.png && open output.png

import argparse
import time
import uuid

import matplotlib.pyplot as plt
import numpy as np

from p2pfl.communication.protocols.grpc.grpc_communication_protocol import GrpcCommunicationProtocol
from p2pfl.communication.protocols.memory.memory_communication_protocol import InMemoryCommunicationProtocol
from p2pfl.learning.aggregators.scaffold import Scaffold
from p2pfl.learning.dataset.p2pfl_dataset import P2PFLDataset
from p2pfl.learning.dataset.partition_strategies import RandomIIDPartitionStrategy
from p2pfl.learning.frameworks.p2pfl_model import P2PFLModel
from p2pfl.management.logger import logger
from p2pfl.node import Node
from p2pfl.settings import Settings
from p2pfl.utils.topologies import TopologyFactory, TopologyType
from p2pfl.utils.utils import wait_convergence, wait_to_finish


def set_standalone_settings(disable_ray: bool = False) -> None:
    """
    Set settings for testing.

    Important:
        - HEARTBEAT_PERIOD: Too high values can cause late node discovery/fault detection. Too low values can cause high CPU usage.
        - GOSSIP_PERIOD: Too low values can cause high CPU usage.
        - TTL: Low TTLs can cause that some messages are not delivered.

    """
    Settings.GRPC_TIMEOUT = 0.5
    Settings.HEARTBEAT_PERIOD = 5
    Settings.HEARTBEAT_TIMEOUT = 40
    Settings.GOSSIP_PERIOD = 1
    Settings.TTL = 40
    Settings.GOSSIP_MESSAGES_PER_PERIOD = 9999999999
    Settings.AMOUNT_LAST_MESSAGES_SAVED = 10000
    Settings.GOSSIP_MODELS_PERIOD = 1
    Settings.GOSSIP_MODELS_PER_ROUND = 4
    Settings.GOSSIP_EXIT_ON_X_EQUAL_ROUNDS = 10
    Settings.TRAIN_SET_SIZE = 4
    Settings.VOTE_TIMEOUT = 60
    Settings.AGGREGATION_TIMEOUT = 60
    Settings.WAIT_HEARTBEATS_CONVERGENCE = 0.2 * Settings.HEARTBEAT_TIMEOUT
    Settings.LOG_LEVEL = "INFO"
    Settings.EXCLUDE_BEAT_LOGS = True
    Settings.DISABLE_RAY = disable_ray
    logger.set_level(Settings.LOG_LEVEL)  # Refresh (maybe already initialized)


def get_neighbour_graph(n: int) -> np.ndarray:
    """
    Get the neighbour graph for the given number of nodes.

    Simetric matrix!!

    Args:
        n: The number of nodes.

    Returns:
        The neighbour graph.

    """
    raise NotImplementedError("This function is not implemented yet.")


def __parse_args() -> argparse.Namespace:
    parser = argparse.ArgumentParser(description="P2PFL MNIST experiment using the Web Logger.")
    parser.add_argument("--nodes", type=int, help="The number of nodes.", default=2)
    parser.add_argument("--rounds", type=int, help="The number of rounds.", default=2)
    parser.add_argument("--epochs", type=int, help="The number of epochs.", default=2)
    parser.add_argument("--show_metrics", action="store_true", help="Show metrics.", default=True)
    parser.add_argument("--measure_time", action="store_true", help="Measure time.", default=False)
    parser.add_argument("--token", type=str, help="The API token for the Web Logger.", default="")
    parser.add_argument("--protocol", type=str, help="The protocol to use.", default="grpc", choices=["grpc", "unix", "memory"])
    parser.add_argument("--framework", type=str, help="The framework to use.", default="pytorch", choices=["pytorch", "tensorflow", "flax"])
    parser.add_argument("--aggregator", type=str, help="The aggregator to use.", default="fedavg", choices=["fedavg", "scaffold"])
    parser.add_argument("--profiling", action="store_true", help="Enable profiling.", default=False)
    parser.add_argument("--reduced_dataset", action="store_true", help="Use a reduced dataset just for testing.", default=False)
<<<<<<< HEAD
    parser.add_argument("--use_scaffold", action="store_true", help="Use the Scaffold aggregator.", default=False)
    parser.add_argument(
        "--topology",
        type=str,
        choices=[t.value for t in TopologyType],
        default="line",
        help="The network topology (star, full, line, ring).",
    )
    args = parser.parse_args()

    # check (cannot use the unix socket and the local protocol at the same time)
    if args.use_unix_socket and args.use_local_protocol:
        parser.error("Cannot use the unix socket and the local protocol at the same time.")
    # check (cannot use TensorFlow and Flax at the same time)
    if args.tensorflow and args.flax:
        parser.error("Cannot use TensorFlow and Flax at the same time.")

    # parse topology to TopologyType enum
    args.topology = TopologyType(args.topology)

=======
    parser.add_argument("--disable_ray", action="store_true", help="Disable Ray.", default=False)
    args = parser.parse_args()
>>>>>>> 54304a98
    return args


def create_tensorflow_model() -> P2PFLModel:
    """Create a TensorFlow model."""
    import tensorflow as tf  # type: ignore

    from p2pfl.learning.frameworks.tensorflow.keras_model import MLP as MLP_KERAS
    from p2pfl.learning.frameworks.tensorflow.keras_model import KerasModel

    model = MLP_KERAS()  # type: ignore[no-untyped-call]
    model(tf.zeros((1, 28, 28, 1)))
    return KerasModel(model)


def create_pytorch_model() -> P2PFLModel:
    """Create a PyTorch model."""
    from p2pfl.learning.frameworks.pytorch.lightning_model import MLP, LightningModel

    return LightningModel(MLP())  # type: ignore[no-untyped-call]


def mnist(
    n: int,
    r: int,
    e: int,
    show_metrics: bool = True,
    measure_time: bool = False,
    protocol: str = "grpc",
    framework: str = "pytorch",
    aggregator: str = "fedavg",
    reduced_dataset: bool = False,
<<<<<<< HEAD
    use_scalffold: bool = False,
    topology: TopologyType = TopologyType.LINE,
=======
>>>>>>> 54304a98
) -> None:
    """
    P2PFL MNIST experiment.

    Args:
        n: The number of nodes.
        r: The number of rounds.
        e: The number of epochs.
        show_metrics: Show metrics.
        measure_time: Measure time.
        protocol: The protocol to use.
        framework: The framework to use.
        aggregator: The aggregator to use.
        reduced_dataset: Use a reduced dataset just for testing.
<<<<<<< HEAD
        use_scalffold: Use the Scaffold aggregator.
        topology: The network topology (star, full, line, ring).
=======
>>>>>>> 54304a98

    """
    if measure_time:
        start_time = time.time()

    # Check settings
    if n > Settings.TTL:
        raise ValueError(
            "For in-line topology TTL must be greater than the number of nodes." "Otherwise, some messages will not be delivered."
        )

    # Imports
    if framework == "tensorflow":
        from p2pfl.learning.frameworks.tensorflow.keras_learner import KerasLearner

        model_fn = create_tensorflow_model
        learner = KerasLearner
    elif framework == "pytorch":
        from p2pfl.learning.frameworks.pytorch.lightning_learner import LightningLearner

        model_fn = create_pytorch_model
        learner = LightningLearner  # type: ignore
    else:
        raise ValueError(f"Framework {args.framework} not added on this example.")

    # Data
    data = P2PFLDataset.from_huggingface("p2pfl/MNIST")
    partitions = data.generate_partitions(
        n * 50 if reduced_dataset else n,
        RandomIIDPartitionStrategy,  # type: ignore
    )

    # Node Creation
    nodes = []
    for i in range(n):
        address = f"node-{i}" if protocol == "memory" else f"unix:///tmp/p2pfl-{i}.sock" if protocol == "unix" else "127.0.0.1"

        # Nodes
        node = Node(
            model_fn(),
            partitions[i],
            learner=learner,  # type: ignore
            protocol=InMemoryCommunicationProtocol if protocol == "memory" else GrpcCommunicationProtocol,  # type: ignore
            address=address,
            simulation=True,
            aggregator=Scaffold() if aggregator == "scaffold" else None,
        )
        node.start()
        nodes.append(node)

    try:
        adjacency_matrix = TopologyFactory.generate_matrix(topology, len(nodes))
        TopologyFactory.connect_nodes(adjacency_matrix, nodes)

        wait_convergence(nodes, n - 1, only_direct=False, wait=60)  # type: ignore

        if r < 1:
            raise ValueError("Skipping training, amount of round is less than 1")

        # Start Learning
        nodes[0].set_start_learning(rounds=r, epochs=e)

        # Wait and check
        wait_to_finish(nodes, timeout=60 * 60)  # 1 hour

        # Local Logs
        if show_metrics:
            local_logs = logger.get_local_logs()
            if local_logs != {}:
                logs_l = list(local_logs.items())[0][1]
                #  Plot experiment metrics
                for round_num, round_metrics in logs_l.items():
                    for node_name, node_metrics in round_metrics.items():
                        for metric, values in node_metrics.items():
                            x, y = zip(*values)
                            plt.plot(x, y, label=metric)
                            # Add a red point to the last data point
                            plt.scatter(x[-1], y[-1], color="red")
                            plt.title(f"Round {round_num} - {node_name}")
                            plt.xlabel("Epoch")
                            plt.ylabel(metric)
                            plt.legend()
                            plt.show()

            # Global Logs
            global_logs = logger.get_global_logs()
            if global_logs != {}:
                logs_g = list(global_logs.items())[0][1]  # Accessing the nested dictionary directly
                # Plot experiment metrics
                for node_name, node_metrics in logs_g.items():
                    for metric, values in node_metrics.items():
                        x, y = zip(*values)
                        plt.plot(x, y, label=metric)
                        # Add a red point to the last data point
                        plt.scatter(x[-1], y[-1], color="red")
                        plt.title(f"{node_name} - {metric}")
                        plt.xlabel("Epoch")
                        plt.ylabel(metric)
                        plt.legend()
                        plt.show()
    except Exception as e:
        raise e
    finally:
        # Stop Nodes
        for node in nodes:
            node.stop()

        if measure_time:
            print("--- %s seconds ---" % (time.time() - start_time))


if __name__ == "__main__":
    # Parse args
    args = __parse_args()

    set_standalone_settings(disable_ray=args.disable_ray)  # todo: not working on the logger because it is imported at the top of the file

    if args.profiling:
        import os  # noqa: I001
        import yappi  # type: ignore

        # Start profiler
        yappi.start()

    # Set logger
    if args.token != "":
        logger.connect_web("http://localhost:3000/api/v1", args.token)

    # Launch experiment
    try:
        mnist(
            args.nodes,
            args.rounds,
            args.epochs,
            show_metrics=args.show_metrics,
            measure_time=args.measure_time,
            protocol=args.protocol,
            framework=args.framework,
            aggregator=args.aggregator,
            reduced_dataset=args.reduced_dataset,
<<<<<<< HEAD
            use_tensorflow=args.tensorflow,
            use_scalffold=args.use_scaffold,
            topology=args.topology,
=======
>>>>>>> 54304a98
        )
    finally:
        if args.profiling:
            # Stop profiler
            yappi.stop()
            # Save stats
            profile_dir = os.path.join("profile", "mnist", str(uuid.uuid4()))
            os.makedirs(profile_dir, exist_ok=True)
            for thread in yappi.get_thread_stats():
                yappi.get_func_stats(ctx_id=thread.id).save(f"{profile_dir}/{thread.name}-{thread.id}.pstat", type="pstat")<|MERGE_RESOLUTION|>--- conflicted
+++ resolved
@@ -100,7 +100,6 @@
     parser.add_argument("--aggregator", type=str, help="The aggregator to use.", default="fedavg", choices=["fedavg", "scaffold"])
     parser.add_argument("--profiling", action="store_true", help="Enable profiling.", default=False)
     parser.add_argument("--reduced_dataset", action="store_true", help="Use a reduced dataset just for testing.", default=False)
-<<<<<<< HEAD
     parser.add_argument("--use_scaffold", action="store_true", help="Use the Scaffold aggregator.", default=False)
     parser.add_argument(
         "--topology",
@@ -110,21 +109,9 @@
         help="The network topology (star, full, line, ring).",
     )
     args = parser.parse_args()
-
-    # check (cannot use the unix socket and the local protocol at the same time)
-    if args.use_unix_socket and args.use_local_protocol:
-        parser.error("Cannot use the unix socket and the local protocol at the same time.")
-    # check (cannot use TensorFlow and Flax at the same time)
-    if args.tensorflow and args.flax:
-        parser.error("Cannot use TensorFlow and Flax at the same time.")
-
     # parse topology to TopologyType enum
     args.topology = TopologyType(args.topology)
 
-=======
-    parser.add_argument("--disable_ray", action="store_true", help="Disable Ray.", default=False)
-    args = parser.parse_args()
->>>>>>> 54304a98
     return args
 
 
@@ -157,11 +144,7 @@
     framework: str = "pytorch",
     aggregator: str = "fedavg",
     reduced_dataset: bool = False,
-<<<<<<< HEAD
-    use_scalffold: bool = False,
     topology: TopologyType = TopologyType.LINE,
-=======
->>>>>>> 54304a98
 ) -> None:
     """
     P2PFL MNIST experiment.
@@ -176,11 +159,7 @@
         framework: The framework to use.
         aggregator: The aggregator to use.
         reduced_dataset: Use a reduced dataset just for testing.
-<<<<<<< HEAD
-        use_scalffold: Use the Scaffold aggregator.
         topology: The network topology (star, full, line, ring).
-=======
->>>>>>> 54304a98
 
     """
     if measure_time:
@@ -321,12 +300,7 @@
             framework=args.framework,
             aggregator=args.aggregator,
             reduced_dataset=args.reduced_dataset,
-<<<<<<< HEAD
-            use_tensorflow=args.tensorflow,
-            use_scalffold=args.use_scaffold,
             topology=args.topology,
-=======
->>>>>>> 54304a98
         )
     finally:
         if args.profiling:

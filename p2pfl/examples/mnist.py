--- conflicted
+++ resolved
@@ -55,10 +55,6 @@
 
     return args
 
-<<<<<<< HEAD
-def mnist(n, r, e, show_metrics=True, measure_time=False, use_unix_socket=False, use_local_protocol=False):
-=======
-
 def mnist(
     n: int,
     r: int,
@@ -81,7 +77,6 @@
         use_local_protocol: Use local protocol
 
     """
->>>>>>> 089cf789
     if measure_time:
         start_time = time.time()
 
